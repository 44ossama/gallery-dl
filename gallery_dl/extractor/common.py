--- conflicted
+++ resolved
@@ -48,19 +48,12 @@
         self.options = options = config.build_extractor_options_dict(self)
         self.config = cfg = options.get
 
-<<<<<<< HEAD
         self._parentdir = ""
         self._write_pages = cfg("write-pages", False)
         self._retries = cfg("retries", 4)
         self._timeout = cfg("timeout", 30)
         self._verify = cfg("verify", True)
-=======
-        self._write_pages = self.config("write-pages", False)
-        self._retries = self.config("retries", 4)
-        self._timeout = self.config("timeout", 30)
-        self._verify = self.config("verify", True)
-        self._proxies = util.build_proxy_map(self.config("proxy"), self.log)
->>>>>>> c5be28b2
+        self._proxies = util.build_proxy_map(cfg("proxy"), self.log)
         self._interval = util.build_duration_func(
             cfg("sleep-request", self.request_interval),
             self.request_interval_min,
