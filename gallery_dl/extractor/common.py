# -*- coding: utf-8 -*-

# Copyright 2014-2021 Mike Fährmann
#
# This program is free software; you can redistribute it and/or modify
# it under the terms of the GNU General Public License version 2 as
# published by the Free Software Foundation.

"""Common classes and constants used by extractor modules."""

import re
import ssl
import time
import httpx
import netrc
import queue
import logging
import datetime
import threading
from .message import Message
from .. import config, text, util, exception


class Extractor():

    category = ""
    subcategory = ""
    basecategory = ""
    categorytransfer = False
    directory_fmt = ("{category}",)
    filename_fmt = "{filename}.{extension}"
    archive_fmt = ""
    cookiedomain = ""
    browser = None
    root = ""
    test = None
    request_interval = 0.0
    request_interval_min = 0.0
    request_timestamp = 0.0

    def __init__(self, match):
        self.log = logging.getLogger(self.category)
        self.url = match.string
        self.finalize = None

        if self.basecategory:
            self.config = self._config_shared
            self.config_accumulate = self._config_shared_accumulate
        self._cfgpath = ("extractor", self.category, self.subcategory)
        self._parentdir = ""

        self._write_pages = self.config("write-pages", False)
        self._retries = self.config("retries", 4)
        self._timeout = self.config("timeout", 30)
        self._verify = self.config("verify", True)
        self._interval = util.build_duration_func(
            self.config("sleep-request", self.request_interval),
            self.request_interval_min,
        )

        if self._retries < 0:
            self._retries = float("inf")

        self.session = self._init_session()
        self._init_cookies()
        self._init_proxies()

    @classmethod
    def from_url(cls, url):
        if isinstance(cls.pattern, str):
            cls.pattern = re.compile(cls.pattern)
        match = cls.pattern.match(url)
        return cls(match) if match else None

    def __iter__(self):
        return self.items()

    def items(self):
        yield Message.Version, 1

    def skip(self, num):
        return 0

    def config(self, key, default=None):
        return config.interpolate(self._cfgpath, key, default)

    def config_accumulate(self, key):
        return config.accumulate(self._cfgpath, key)

    def _config_shared(self, key, default=None):
        return config.interpolate_common(("extractor",), (
            (self.category, self.subcategory),
            (self.basecategory, self.subcategory),
        ), key, default)

    def _config_shared_accumulate(self, key):
        values = config.accumulate(self._cfgpath, key)
        conf = config.get(("extractor",), self.basecategory)
        if conf:
            values[:0] = config.accumulate((self.subcategory,), key, conf=conf)
        return values

    def request(self, url, *, method="GET", session=None, retries=None,
                encoding=None, fatal=True, notfound=None, **kwargs):
        if retries is None:
            retries = self._retries
        if session is None:
            session = self.session
        if "timeout" not in kwargs:
            kwargs["timeout"] = self._timeout
        response = None
        tries = 1

        headers = self._headers.copy()
        kw_headers = kwargs.get("headers")
        if kw_headers:
            headers.update(kw_headers)
        for key in [k for k, v in headers.items() if v is None]:
            del headers[key]
        kwargs["headers"] = headers

        kw_params = kwargs.get("params")
        if kw_params:
            kwargs["params"] = {
                k: v for k, v in kw_params.items() if v is not None}

        if self._interval:
            seconds = (self._interval() -
                       (time.time() - Extractor.request_timestamp))
            if seconds > 0.0:
                self.log.debug("Sleeping for %.5s seconds", seconds)
                time.sleep(seconds)

        while True:
            try:
                response = session.request(method, url, **kwargs)
            except httpx.TransportError as exc:
                msg = exc
            except httpx.HTTPError as exc:
                raise exception.HttpError(exc)
            else:
                code = response.status_code
                if self._write_pages:
                    self._dump_response(response)
                if 200 <= code < 400 or fatal is None and \
                        (400 <= code < 500) or not fatal and \
                        (400 <= code < 429 or 431 <= code < 500):
                    if encoding:
                        response.encoding = encoding
                    return response
                if notfound and code == 404:
                    raise exception.NotFoundError(notfound)

                msg = "'{} {}' for '{}'".format(
                    code, response.reason_phrase, url)
                server = response.headers.get("Server")
                if server and server.startswith("cloudflare"):
                    if code == 503 and \
                            b"jschl-answer" in response.content:
                        self.log.warning("Cloudflare IUAM challenge")
                        break
                    if code == 403 and \
                            b'name="captcha-bypass"' in response.content:
                        self.log.warning("Cloudflare CAPTCHA")
                        break
                if code < 500 and code != 429 and code != 430:
                    break

            finally:
                Extractor.request_timestamp = time.time()

            self.log.debug("%s (%s/%s)", msg, tries, retries+1)
            if tries > retries:
                break
            time.sleep(
                max(tries, self._interval()) if self._interval else tries)
            tries += 1

        raise exception.HttpError(msg, response)

    def wait(self, *, seconds=None, until=None, adjust=1.0,
             reason="rate limit reset"):
        now = time.time()

        if seconds:
            seconds = float(seconds)
            until = now + seconds
        elif until:
            if isinstance(until, datetime.datetime):
                # convert to UTC timestamp
                until = (until - util.EPOCH) / util.SECOND
            else:
                until = float(until)
            seconds = until - now
        else:
            raise ValueError("Either 'seconds' or 'until' is required")

        seconds += adjust
        if seconds <= 0.0:
            return

        if reason:
            t = datetime.datetime.fromtimestamp(until).time()
            isotime = "{:02}:{:02}:{:02}".format(t.hour, t.minute, t.second)
            self.log.info("Waiting until %s for %s.", isotime, reason)
        time.sleep(seconds)

    def _get_auth_info(self):
        """Return authentication information as (username, password) tuple"""
        username = self.config("username")
        password = None

        if username:
            password = self.config("password")
        elif self.config("netrc", False):
            try:
                info = netrc.netrc().authenticators(self.category)
                username, _, password = info
            except (OSError, netrc.NetrcParseError) as exc:
                self.log.error("netrc: %s", exc)
            except TypeError:
                self.log.warning("netrc: No authentication info")

        return username, password

    def _init_session(self):
        browser = self.config("browser") or self.browser
        if browser and isinstance(browser, str):
            browser, _, platform = browser.lower().partition(":")

            if not platform or platform == "auto":
                platform = ("Windows NT 10.0; Win64; x64"
                            if util.WINDOWS else "X11; Linux x86_64")
            elif platform == "windows":
                platform = "Windows NT 10.0; Win64; x64"
            elif platform == "linux":
                platform = "X11; Linux x86_64"
            elif platform == "macos":
                platform = "Macintosh; Intel Mac OS X 11.5"

            if browser == "chrome":
                self._headers, ciphers = _emulate_browser_chrome(platform)
            else:
                self._headers, ciphers = _emulate_browser_firefox(platform)

            context = ssl.create_default_context()
            context.options |= (ssl.OP_NO_SSLv2 | ssl.OP_NO_SSLv3 |
                                ssl.OP_NO_TLSv1 | ssl.OP_NO_TLSv1_1)
            context.set_ecdh_curve("prime256v1")
            context.set_ciphers(ciphers)

            session = httpx.Client(
                http2=True, verify=context, follow_redirects=True)
        else:
            session = httpx.Client(verify=self._verify, follow_redirects=True)
            self._headers = {
                "User-Agent": self.config("user-agent", (
                    "Mozilla/5.0 (Windows NT 10.0; Win64; x64; "
                    "rv:91.0) Gecko/20100101 Firefox/91.0")),
                "accept": "*/*",
                "Accept-Language": "en-US,en;q=0.5",
                "Accept-Encoding": "gzip, deflate",
            }

        custom_headers = self.config("headers")
        if custom_headers:
            self._headers.update(custom_headers)

        session.headers.clear()
        return session

    def _init_proxies(self):
        """Update the session's proxy map"""
        proxies = self.config("proxy")
        if proxies:
            if isinstance(proxies, str):
                proxies = {"http": proxies, "https": proxies}
            if isinstance(proxies, dict):
                for scheme, proxy in proxies.items():
                    if "://" not in proxy:
                        proxies[scheme] = "http://" + proxy.lstrip("/")
                self.session.proxies = proxies
            else:
                self.log.warning("invalid proxy specifier: %s", proxies)

    def _init_cookies(self):
        """Populate the session's cookiejar"""
        self._cookiefile = None
        self._cookies = self.session.cookies
        if self.cookiedomain is None:
            return

        cookies = self.config("cookies")
        if cookies:
            if isinstance(cookies, dict):
                self._update_cookies_dict(cookies, self.cookiedomain)
            elif isinstance(cookies, str):
                cookiefile = util.expand_path(cookies)
                try:
                    with open(cookiefile) as fp:
                        cookies = util.load_cookiestxt(fp)
                except Exception as exc:
                    self.log.warning("cookies: %s", exc)
                else:
                    self._update_cookies(cookies)
                    self._cookiefile = cookiefile
            else:
                self.log.warning(
                    "expected 'dict' or 'str' value for 'cookies' option, "
                    "got '%s' (%s)", cookies.__class__.__name__, cookies)

    def _store_cookies(self):
        """Store the session's cookiejar in a cookies.txt file"""
        if self._cookiefile and self.config("cookies-update", True):
            try:
                with open(self._cookiefile, "w") as fp:
                    util.save_cookiestxt(fp, self._cookies.jar)
            except OSError as exc:
                self.log.warning("cookies: %s", exc)

    def _update_cookies(self, cookies, *, domain=""):
        """Update the session's cookiejar with 'cookies'"""
        if isinstance(cookies, dict):
            self._update_cookies_dict(cookies, domain or self.cookiedomain)
        else:
            setcookie = self._cookies.jar.set_cookie
            try:
                cookies = iter(cookies)
            except TypeError:
                setcookie(cookies)
            else:
                for cookie in cookies:
                    setcookie(cookie)

    def _update_cookies_dict(self, cookiedict, domain):
        """Update cookiejar with name-value pairs from a dict"""
        setcookie = self._cookies.set
        for name, value in cookiedict.items():
            setcookie(name, value, domain=domain)

    def _check_cookies(self, cookienames, *, domain=None):
        """Check if all 'cookienames' are in the session's cookiejar"""
        if not self._cookies:
            return False

        if domain is None:
            domain = self.cookiedomain
        names = set(cookienames)
        now = time.time()

<<<<<<< HEAD
        for cookie in self._cookies.jar:
            if cookie.name in names and cookie.domain == domain:
=======
        for cookie in self._cookiejar:
            if cookie.name in names and (
                    not domain or cookie.domain == domain):
>>>>>>> 58a7921b
                if cookie.expires and cookie.expires < now:
                    self.log.warning("Cookie '%s' has expired", cookie.name)
                else:
                    names.discard(cookie.name)
                    if not names:
                        return True
        return False

    def _prepare_ddosguard_cookies(self):
        if not self._cookies.get("__ddg2", domain=self.cookiedomain):
            self._cookies.set(
                "__ddg2", util.generate_token(), domain=self.cookiedomain)

    def _get_date_min_max(self, dmin=None, dmax=None):
        """Retrieve and parse 'date-min' and 'date-max' config values"""
        def get(key, default):
            ts = self.config(key, default)
            if isinstance(ts, str):
                try:
                    ts = int(datetime.datetime.strptime(ts, fmt).timestamp())
                except ValueError as exc:
                    self.log.warning("Unable to parse '%s': %s", key, exc)
                    ts = default
            return ts
        fmt = self.config("date-format", "%Y-%m-%dT%H:%M:%S")
        return get("date-min", dmin), get("date-max", dmax)

    def _dispatch_extractors(self, extractor_data, default=()):
        """ """
        extractors = {
            data[0].subcategory: data
            for data in extractor_data
        }

        include = self.config("include", default) or ()
        if include == "all":
            include = extractors
        elif isinstance(include, str):
            include = include.split(",")

        result = [(Message.Version, 1)]
        for category in include:
            if category in extractors:
                extr, url = extractors[category]
                result.append((Message.Queue, url, {"_extractor": extr}))
        return iter(result)

    @classmethod
    def _get_tests(cls):
        """Yield an extractor's test cases as (URL, RESULTS) tuples"""
        tests = cls.test
        if not tests:
            return

        if len(tests) == 2 and (not tests[1] or isinstance(tests[1], dict)):
            tests = (tests,)

        for test in tests:
            if isinstance(test, str):
                test = (test, None)
            yield test

    def _dump_response(self, response, history=True):
        """Write the response content to a .dump file in the current directory.

        The file name is derived from the response url,
        replacing special characters with "_"
        """
        if history:
            for resp in response.history:
                self._dump_response(resp, False)

        if hasattr(Extractor, "_dump_index"):
            Extractor._dump_index += 1
        else:
            Extractor._dump_index = 1
            Extractor._dump_sanitize = re.compile(r"[\\\\|/<>:\"?*&=#]+").sub

        fname = "{:>02}_{}".format(
            Extractor._dump_index,
            Extractor._dump_sanitize('_', str(response.url))
        )[:250]

        try:
            with open(fname + ".dump", 'wb') as fp:
                util.dump_response(
                    response, fp, headers=(self._write_pages == "all"))
        except Exception as e:
            self.log.warning("Failed to dump HTTP request (%s: %s)",
                             e.__class__.__name__, e)


class GalleryExtractor(Extractor):

    subcategory = "gallery"
    filename_fmt = "{category}_{gallery_id}_{num:>03}.{extension}"
    directory_fmt = ("{category}", "{gallery_id} {title}")
    archive_fmt = "{gallery_id}_{num}"
    enum = "num"

    def __init__(self, match, url=None):
        Extractor.__init__(self, match)
        self.gallery_url = self.root + match.group(1) if url is None else url

    def items(self):
        self.login()
        page = self.request(self.gallery_url, notfound=self.subcategory).text
        data = self.metadata(page)
        imgs = self.images(page)

        if "count" in data:
            if self.config("page-reverse"):
                images = util.enumerate_reversed(imgs, 1, data["count"])
            else:
                images = zip(
                    range(1, data["count"]+1),
                    imgs,
                )
        else:
            enum = enumerate
            try:
                data["count"] = len(imgs)
            except TypeError:
                pass
            else:
                if self.config("page-reverse"):
                    enum = util.enumerate_reversed
            images = enum(imgs, 1)

        yield Message.Directory, data
        for data[self.enum], (url, imgdata) in images:
            if imgdata:
                data.update(imgdata)
                if "extension" not in imgdata:
                    text.nameext_from_url(url, data)
            else:
                text.nameext_from_url(url, data)
            yield Message.Url, url, data

    def login(self):
        """Login and set necessary cookies"""

    def metadata(self, page):
        """Return a dict with general metadata"""

    def images(self, page):
        """Return a list of all (image-url, metadata)-tuples"""


class ChapterExtractor(GalleryExtractor):

    subcategory = "chapter"
    directory_fmt = (
        "{category}", "{manga}",
        "{volume:?v/ />02}c{chapter:>03}{chapter_minor:?//}{title:?: //}")
    filename_fmt = (
        "{manga}_c{chapter:>03}{chapter_minor:?//}_{page:>03}.{extension}")
    archive_fmt = (
        "{manga}_{chapter}{chapter_minor}_{page}")
    enum = "page"


class MangaExtractor(Extractor):

    subcategory = "manga"
    categorytransfer = True
    chapterclass = None
    reverse = True

    def __init__(self, match, url=None):
        Extractor.__init__(self, match)
        self.manga_url = url or self.root + match.group(1)

        if self.config("chapter-reverse", False):
            self.reverse = not self.reverse

    def items(self):
        self.login()
        page = self.request(self.manga_url).text

        chapters = self.chapters(page)
        if self.reverse:
            chapters.reverse()

        for chapter, data in chapters:
            data["_extractor"] = self.chapterclass
            yield Message.Queue, chapter, data

    def login(self):
        """Login and set necessary cookies"""

    def chapters(self, page):
        """Return a list of all (chapter-url, metadata)-tuples"""


class AsynchronousMixin():
    """Run info extraction in a separate thread"""

    def __iter__(self):
        messages = queue.Queue(5)
        thread = threading.Thread(
            target=self.async_items,
            args=(messages,),
            daemon=True,
        )

        thread.start()
        while True:
            msg = messages.get()
            if msg is None:
                thread.join()
                return
            if isinstance(msg, Exception):
                thread.join()
                raise msg
            yield msg
            messages.task_done()

    def async_items(self, messages):
        try:
            for msg in self.items():
                messages.put(msg)
        except Exception as exc:
            messages.put(exc)
        messages.put(None)


class BaseExtractor(Extractor):
    instances = ()

    def __init__(self, match):
        if not self.category:
            for index, group in enumerate(match.groups()):
                if group is not None:
                    if index:
                        self.category, self.root = self.instances[index-1]
                    else:
                        self.root = group
                        self.category = group.partition("://")[2]
                    break
        Extractor.__init__(self, match)

    @classmethod
    def update(cls, instances):
        extra_instances = config.get(("extractor",), cls.basecategory)
        if extra_instances:
            for category, info in extra_instances.items():
                if isinstance(info, dict) and "root" in info:
                    instances[category] = info

        pattern_list = []
        instance_list = cls.instances = []
        for category, info in instances.items():
            root = info["root"].rstrip("/")
            instance_list.append((category, root))

            pattern = info.get("pattern")
            if not pattern:
                pattern = re.escape(root[root.index(":") + 3:])
            pattern_list.append(pattern + "()")

        return (
            r"(?:" + cls.basecategory + r":(https?://[^/?#]+)|"
            r"(?:https?://)?(?:" + "|".join(pattern_list) + r"))"
        )


def _emulate_browser_firefox(platform):
    return {
        "User-Agent": "Mozilla/5.0 (" + platform + "; rv:91.0) "
                      "Gecko/20100101 Firefox/91.0",
        "Accept": "text/html,application/xhtml+xml,"
                  "application/xml;q=0.9,image/webp,*/*;q=0.8",
        "Accept-Language": "en-US,en;q=0.5",
        "Accept-Encoding": "gzip, deflate, br",
        "Referer": None,
        "Upgrade-Insecure-Requests": "1",
        "Cookie": None,
    }, (
        "TLS_AES_128_GCM_SHA256:"
        "TLS_CHACHA20_POLY1305_SHA256:"
        "TLS_AES_256_GCM_SHA384:"
        "ECDHE-ECDSA-AES128-GCM-SHA256:"
        "ECDHE-RSA-AES128-GCM-SHA256:"
        "ECDHE-ECDSA-CHACHA20-POLY1305:"
        "ECDHE-RSA-CHACHA20-POLY1305:"
        "ECDHE-ECDSA-AES256-GCM-SHA384:"
        "ECDHE-RSA-AES256-GCM-SHA384:"
        "ECDHE-ECDSA-AES256-SHA:"
        "ECDHE-ECDSA-AES128-SHA:"
        "ECDHE-RSA-AES128-SHA:"
        "ECDHE-RSA-AES256-SHA:"
        "DHE-RSA-AES128-SHA:"
        "DHE-RSA-AES256-SHA:"
        "AES128-SHA:"
        "AES256-SHA:"
        "DES-CBC3-SHA"
    )


def _emulate_browser_chrome(platform):
    if platform.startswith("Macintosh"):
        platform = platform.replace(".", "_") + "_2"

    return {
        "Upgrade-Insecure-Requests": "1",
        "User-Agent": "Mozilla/5.0 (" + platform + ") AppleWebKit/537.36 "
                      "(KHTML, like Gecko) Chrome/92.0.4515.131 Safari/537.36",
        "Accept": "text/html,application/xhtml+xml,application/xml;"
                  "q=0.9,image/webp,image/apng,*/*;q=0.8",
        "Referer": None,
        "Accept-Encoding": "gzip, deflate",
        "Accept-Language": "en-US,en;q=0.9",
        "Cookie": None,
    }, (
        "TLS_AES_128_GCM_SHA256:"
        "TLS_AES_256_GCM_SHA384:"
        "TLS_CHACHA20_POLY1305_SHA256:"
        "ECDHE-ECDSA-AES128-GCM-SHA256:"
        "ECDHE-RSA-AES128-GCM-SHA256:"
        "ECDHE-ECDSA-AES256-GCM-SHA384:"
        "ECDHE-RSA-AES256-GCM-SHA384:"
        "ECDHE-ECDSA-CHACHA20-POLY1305:"
        "ECDHE-RSA-CHACHA20-POLY1305:"
        "ECDHE-RSA-AES128-SHA:"
        "ECDHE-RSA-AES256-SHA:"
        "AES128-GCM-SHA256:"
        "AES256-GCM-SHA384:"
        "AES128-SHA:"
        "AES256-SHA:"
        "DES-CBC3-SHA"
    )<|MERGE_RESOLUTION|>--- conflicted
+++ resolved
@@ -348,14 +348,9 @@
         names = set(cookienames)
         now = time.time()
 
-<<<<<<< HEAD
         for cookie in self._cookies.jar:
-            if cookie.name in names and cookie.domain == domain:
-=======
-        for cookie in self._cookiejar:
             if cookie.name in names and (
                     not domain or cookie.domain == domain):
->>>>>>> 58a7921b
                 if cookie.expires and cookie.expires < now:
                     self.log.warning("Cookie '%s' has expired", cookie.name)
                 else:
