--- conflicted
+++ resolved
@@ -113,18 +113,12 @@
     def handle_directory(self, keywords):
         """Set and create the target directory for downloads"""
         segments = [
-            text.clean_path(segment.format(**msg[1]).strip())
+            text.clean_path(segment.format(**keywords).strip())
             for segment in self.directory_fmt
         ]
         self.directory = os.path.join(
             self.get_base_directory(),
-<<<<<<< HEAD
             *segments
-=======
-            self.directory_fmt.format(**{
-                key: text.clean_path(value) for key, value in keywords.items()
-            })
->>>>>>> 56d810c8
         )
         os.makedirs(self.adjust_path(self.directory), exist_ok=True)
 
