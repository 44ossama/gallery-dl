--- conflicted
+++ resolved
@@ -122,18 +122,12 @@
         if args.yamlfiles:
             config.load(args.yamlfiles, strict=True, fmt="yaml")
         if args.filename:
-<<<<<<< HEAD
-            if args.filename == "/O":
-                args.filename = "{filename}.{extension}"
-            config.set("__global__", "filename", args.filename)
-=======
             filename = args.filename
             if filename == "/O":
                 filename = "{filename}.{extension}"
             elif filename.startswith("\\f"):
                 filename = "\f" + filename[2:]
-            config.set((), "filename", filename)
->>>>>>> 1d5145a2
+            config.set("__global__", "filename", filename)
         if args.directory:
             config.set("__global__", "base-directory", args.directory)
             config.set("__global__", "directory", ())
@@ -142,15 +136,11 @@
         if args.abort:
             config.set("__global__", "skip", f"abort:{args.abort}")
         if args.terminate:
-<<<<<<< HEAD
             config.set("__global__", "skip", f"terminate:{args.terminate}")
-=======
-            config.set((), "skip", "terminate:" + str(args.terminate))
         if args.cookies_from_browser:
             browser, _, profile = args.cookies_from_browser.partition(":")
             browser, _, keyring = browser.partition("+")
-            config.set((), "cookies", (browser, profile, keyring))
->>>>>>> 1d5145a2
+            config.set("__global__", "cookies", (browser, profile, keyring))
         for opts in args.options:
             config.set(*opts)
 
